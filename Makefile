BIN := .tox/py35/bin
PY := $(BIN)/python3.5
PIP := $(BIN)/pip
SCHEMAGEN := $(shell which schemagen)

clean:
	find . -name __pycache__ -type d -exec rm -r {} +
	find . -name *.pyc -delete
	rm -rf .tox

.tox:
	tox -r --notest

client:
<<<<<<< HEAD
	ifndef SCHEMAGEN
 		$(error "schemagen is not available, please install from https://github.com/juju/schemagen")
  endif
 		schemagen > juju/client/schemas.json
		$(PY) -m juju.client.facade -s juju/client/schemas.json -o juju/client/_client.py
=======
ifndef SCHEMAGEN
	$(error "schemagen is not available, please install from https://github.com/juju/schemagen")
endif
	schemagen > juju/client/schemas.json
	$(PY) -m juju.client.facade -s juju/client/schemas.json -o juju/client/_client.py
>>>>>>> f93420de

test:
	tox

docs: .tox
	$(PIP) install -r docs/requirements.txt
	rm -rf docs/api/* docs/_build/
	$(BIN)/sphinx-apidoc -o docs/api/ juju/
	$(BIN)/sphinx-build -b html docs/  docs/_build/
	cd docs/_build/ && zip -r docs.zip *

upload: docs
	$(PY) setup.py sdist upload upload_docs --upload-dir=docs/_build

.PHONY: clean client test docs upload<|MERGE_RESOLUTION|>--- conflicted
+++ resolved
@@ -12,19 +12,11 @@
 	tox -r --notest
 
 client:
-<<<<<<< HEAD
-	ifndef SCHEMAGEN
- 		$(error "schemagen is not available, please install from https://github.com/juju/schemagen")
-  endif
- 		schemagen > juju/client/schemas.json
-		$(PY) -m juju.client.facade -s juju/client/schemas.json -o juju/client/_client.py
-=======
 ifndef SCHEMAGEN
 	$(error "schemagen is not available, please install from https://github.com/juju/schemagen")
 endif
 	schemagen > juju/client/schemas.json
 	$(PY) -m juju.client.facade -s juju/client/schemas.json -o juju/client/_client.py
->>>>>>> f93420de
 
 test:
 	tox
